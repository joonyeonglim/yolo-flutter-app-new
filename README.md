--- conflicted
+++ resolved
@@ -180,15 +180,14 @@
 import 'package:ultralytics_yolo/yolo_view.dart';
 import 'package:ultralytics_yolo/yolo_task.dart';
 
-<<<<<<< HEAD
 class YoloDemo extends StatefulWidget {
   @override
   _YoloDemoState createState() => _YoloDemoState();
 }
 
 class _YoloDemoState extends State<YoloDemo> {
-  // Create a controller to interact with the YoloView
-  final controller = YoloViewController();
+  // Create a controller to interact with the YOLOView
+  final controller = YOLOViewController();
   double _confidenceValue = 0.5;
   double _currentZoom = 1.0;
   YOLOTask _currentTask = YOLOTask.detect;
@@ -203,11 +202,6 @@
       iouThreshold: 0.45,
     );
   }
-=======
-class YoloDemo extends StatelessWidget {
-  // Create a controller to interact with the YOLOView
-  final controller = YOLOViewController();
->>>>>>> cf1f53b0
 
   @override
   Widget build(BuildContext context) {
@@ -515,7 +509,7 @@
 
 ```dart
 // Only two required parameters!
-YoloView(
+YOLOView(
   modelPath: 'yolo11n',      // Required
   task: YOLOTask.detect,     // Required
 )
@@ -524,25 +518,16 @@
 ##### Full Constructor
 
 ```dart
-<<<<<<< HEAD
-YoloView({
+YOLOView({
   required String modelPath,                            // Model name or path
   required YOLOTask task,                              // Task type (detect, segment, etc.)
-  YoloViewController? controller,                       // Optional: Control thresholds and camera
+  YOLOViewController? controller,                       // Optional: Control thresholds and camera
   String cameraResolution = '720p',                    // Optional: Camera resolution
   Function(List<YOLOResult>)? onResult,               // Optional: Detection results callback
   Function(Map<String, double>)? onPerformanceMetrics, // Optional: FPS and timing metrics
   Function(double)? onZoomChanged,                     // Optional: Zoom level changes
   bool showNativeUI = false,                           // Optional: Show native UI overlays
 })
-=======
-YOLOView({
-  required YOLOTask task,
-  required String modelPath,
-  YOLOViewController? controller,  // Optional: Controller for managing view settings
-  Function(List<YOLOResult>)? onResult,
-});
->>>>>>> cf1f53b0
 ```
 
 #### YOLOResult
