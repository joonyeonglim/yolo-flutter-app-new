// Ultralytics 🚀 AGPL-3.0 License - https://ultralytics.com/license

package com.ultralytics.yolo

import android.content.Context
import android.graphics.*
import android.util.Log
import android.util.Size
import org.tensorflow.lite.DataType
import org.tensorflow.lite.Interpreter
import org.tensorflow.lite.gpu.GpuDelegate
import org.tensorflow.lite.support.common.FileUtil
import org.tensorflow.lite.support.common.ops.CastOp
import org.tensorflow.lite.support.common.ops.NormalizeOp
import org.tensorflow.lite.support.image.ImageProcessor
import org.tensorflow.lite.support.image.TensorImage
import org.tensorflow.lite.support.image.ops.ResizeOp
import org.tensorflow.lite.support.image.ops.Rot90Op
import org.tensorflow.lite.support.metadata.MetadataExtractor
import org.tensorflow.lite.support.metadata.schema.ModelMetadata
import org.yaml.snakeyaml.Yaml
import java.nio.ByteBuffer
import java.nio.ByteOrder
import java.nio.MappedByteBuffer
import kotlin.math.max
import kotlin.math.min

class Segmenter(
    context: Context,
    modelPath: String,
    override var labels: List<String>,
    private val useGpu: Boolean = true,
    private val customOptions: Interpreter.Options? = null
) : BasePredictor() {

    private val boxFeatureLength = 4  // (x, y, w, h)
    private val maskConfidenceLength = 32
    private var numClasses = 0
    private var out0NumFeatures = 0
    private var out0NumAnchors = 0
    private var maskH = 0
    private var maskW = 0
    private var maskC = 0

    // TFLite Interpreter options
    private val interpreterOptions = (customOptions ?: Interpreter.Options()).apply {
        // If no custom options provided, use default threads
        if (customOptions == null) {
            setNumThreads(Runtime.getRuntime().availableProcessors())
        }
        
        if (useGpu) {
            try {
                addDelegate(GpuDelegate())
                Log.d("Segmenter", "GPU delegate is used.")
            } catch (e: Exception) {
                Log.e("Segmenter", "GPU delegate error: ${e.message}")
            }
        }
    }

    /** ImageProcessor for image preprocessing - one for camera and one for single images */
    private lateinit var imageProcessorCamera: ImageProcessor
    private lateinit var imageProcessorSingleImage: ImageProcessor
    
    // Reuse ByteBuffer for input to reduce allocations
    private lateinit var inputBuffer: ByteBuffer
    
    // Reuse output arrays to reduce allocations
    private lateinit var output0: Array<Array<FloatArray>>
    private lateinit var output1: Array<Array<Array<FloatArray>>>

    init {
        // Load model file (automatic extension appending)
        val modelBuffer = YOLOUtils.loadModelFile(context, modelPath)

<<<<<<< HEAD
        /* --- Get labels from metadata (try Appended ZIP → FlatBuffers in order) --- */
=======
        // ===== Load label information (try Appended ZIP → FlatBuffers in order) =====
>>>>>>> 2838923b
        var loadedLabels = YOLOFileUtils.loadLabelsFromAppendedZip(context, modelPath)
        var labelsWereLoaded = loadedLabels != null

        if (labelsWereLoaded) {
            this.labels = loadedLabels!! // Use labels from appended ZIP
            Log.i("Segmenter", "Labels successfully loaded from appended ZIP.")
        } else {
            Log.w("Segmenter", "Could not load labels from appended ZIP, trying FlatBuffers metadata...")
            // Try FlatBuffers as a fallback
<<<<<<< HEAD
            val labelsFromFlatBuffers = loadLabelsFromFlatbuffers(modelBuffer)
            if (labelsFromFlatBuffers != null) {
                this.labels = labelsFromFlatBuffers
=======
            if (loadLabelsFromFlatbuffers(modelBuffer)) {
>>>>>>> 2838923b
                labelsWereLoaded = true
                Log.i("Segmenter", "Labels successfully loaded from FlatBuffers metadata.")
            }
        }

        if (!labelsWereLoaded) {
<<<<<<< HEAD
            Log.w("Segmenter", "No embedded labels found from appended ZIP or FlatBuffers. Using labels passed via constructor or COCO fallback.")
            // If labels were passed via constructor and not overridden, they will be used.
            if (this.labels.isEmpty()) {
                Log.w("Segmenter", "Warning: No labels loaded and no labels provided via constructor. Using COCO classes as fallback.")
                // Use COCO dataset's 80 classes as a fallback
                this.labels = listOf(
                    "person", "bicycle", "car", "motorcycle", "airplane", "bus", "train", "truck", "boat",
                    "traffic light", "fire hydrant", "stop sign", "parking meter", "bench", "bird", "cat", "dog",
                    "horse", "sheep", "cow", "elephant", "bear", "zebra", "giraffe", "backpack", "umbrella",
                    "handbag", "tie", "suitcase", "frisbee", "skis", "snowboard", "sports ball", "kite",
                    "baseball bat", "baseball glove", "skateboard", "surfboard", "tennis racket", "bottle",
                    "wine glass", "cup", "fork", "knife", "spoon", "bowl", "banana", "apple", "sandwich",
                    "orange", "broccoli", "carrot", "hot dog", "pizza", "donut", "cake", "chair", "couch",
                    "potted plant", "bed", "dining table", "toilet", "tv", "laptop", "mouse", "remote",
                    "keyboard", "cell phone", "microwave", "oven", "toaster", "sink", "refrigerator", "book",
                    "clock", "vase", "scissors", "teddy bear", "hair drier", "toothbrush"
                )
=======
            Log.w("Segmenter", "No embedded labels found from appended ZIP or FlatBuffers. Using labels passed via constructor (if any) or an empty list.")
            if (this.labels.isEmpty()) {
                Log.w("Segmenter", "Warning: No labels loaded and no labels provided via constructor. Detections might lack class names.")
>>>>>>> 2838923b
            }
        }

        // Create Interpreter
        interpreter = Interpreter(modelBuffer, interpreterOptions)
        // Call allocateTensors() once during initialization
        interpreter.allocateTensors()
        Log.d("Segmenter", "TFLite model loaded and tensors allocated")

        // Input tensor shape: [1, height, width, 3]
        val inputShape = interpreter.getInputTensor(0).shape()
        // Example: [1, 640, 640, 3]
        val inHeight = inputShape[1]
        val inWidth = inputShape[2]
        // Set variables in BasePredictor
        inputSize = com.ultralytics.yolo.Size(inWidth, inHeight)
        modelInputSize = Pair(inWidth, inHeight)

        // Get and initialize output buffer sizes
        val out0Shape = interpreter.getOutputTensor(0).shape()
        val out1Shape = interpreter.getOutputTensor(1).shape()
        
        // Initialize output0 buffer (example: [1,116,2100])
        val batch0 = out0Shape[0]
        out0NumFeatures = out0Shape[1]
        out0NumAnchors = out0Shape[2]
        output0 = Array(batch0) { Array(out0NumFeatures) { FloatArray(out0NumAnchors) } }
        
        // Initialize output1 buffer (example: [1,80,80,32])
        val batch1 = out1Shape[0]
        maskH = out1Shape[1]
        maskW = out1Shape[2]
        maskC = out1Shape[3]
        output1 = Array(batch1) { Array(maskH) { Array(maskW) { FloatArray(maskC) } } }
        
        // Initialize input buffer (direct allocation)
        val inputBytes = 1 * inHeight * inWidth * 3 * 4 // FLOAT32 is 4 bytes
        inputBuffer = ByteBuffer.allocateDirect(inputBytes).apply {
            order(ByteOrder.nativeOrder())
        }

        // Initialize ImageProcessor - both with and without rotation
        
        // 1. For camera feed (with rotation)
        imageProcessorCamera = ImageProcessor.Builder()
            .add(Rot90Op(3)) // Rotate as needed
            .add(ResizeOp(inHeight, inWidth, ResizeOp.ResizeMethod.BILINEAR))
            .add(NormalizeOp(0f, 255f))
            .add(CastOp(DataType.FLOAT32))
            .build()
            
        // 2. For single images (no rotation)
        imageProcessorSingleImage = ImageProcessor.Builder()
            .add(ResizeOp(inHeight, inWidth, ResizeOp.ResizeMethod.BILINEAR))
            .add(NormalizeOp(0f, 255f))
            .add(CastOp(DataType.FLOAT32))
            .build()
    }

    override fun predict(bitmap: Bitmap, origWidth: Int, origHeight: Int, rotateForCamera: Boolean): YOLOResult {
        t0 = System.nanoTime()

        // (1) Preprocess with TensorImage
        val tensorImage = TensorImage(DataType.FLOAT32)
        tensorImage.load(bitmap)
        
        // Choose appropriate processor based on whether we're processing camera feed or single image
        val processedImage = if (rotateForCamera) {
            // Use camera processor (with rotation) for camera feed
            imageProcessorCamera.process(tensorImage)
        } else {
            // Use single image processor (no rotation) for regular images
            imageProcessorSingleImage.process(tensorImage)
        }
        
        // Reuse the pre-allocated input buffer
        inputBuffer.clear()
        inputBuffer.put(processedImage.buffer)
        inputBuffer.rewind()

        // (2) Output buffer already allocated during initialization
        numClasses = out0NumFeatures - boxFeatureLength - maskConfidenceLength

        // (3) Execute inference
        val outputMap = mapOf(0 to output0, 1 to output1)
        try {
            interpreter.runForMultipleInputsOutputs(arrayOf(inputBuffer), outputMap)
        } catch (e: Exception) {
            Log.e("Segmenter", "Inference error: ${e.message}")
            val fpsDouble: Double = if (t4 > 0f) (1f / t4).toDouble() else 0.0
            return YOLOResult(
                origShape = com.ultralytics.yolo.Size(bitmap.width, bitmap.height),
                boxes = emptyList(),
                speed = t2,
                fps = fpsDouble,
                names = labels
            )
        }
        updateTiming()

        // (4) Post-processing (box + mask)
        val rawDetections = postProcessSegment(
            feature = output0[0],
            numAnchors = out0NumAnchors,
            confidenceThreshold = CONFIDENCE_THRESHOLD,
            iouThreshold = IOU_THRESHOLD
        )

        val boxes = mutableListOf<Box>()
        for ((normRect, cls, score, maskCoeffs) in rawDetections) {
            // normRect already contains normalized coordinates (0-1)
            
            // Convert to absolute pixel coordinates for xywh
            val rectF = RectF(
                normRect.left * origWidth,
                normRect.top * origHeight,
                normRect.right * origWidth,
                normRect.bottom * origHeight
            )
            
            val label = labels.getOrElse(cls) { "Unknown" }
            // Use normRect for xywhn (normalized 0-1 coordinates) and rectF for xywh (pixel coordinates)
            boxes.add(Box(cls, label, score, rectF, normRect))
        }

        val (combinedMask, probMasks) = generateCombinedMaskImage(
            detections = rawDetections,
            protos = output1[0],
            maskW = maskW,
            maskH = maskH,
            threshold = 0.5f
        )
        val masks = Masks(probMasks ?: emptyList(), combinedMask)
        val fpsDouble: Double = if (t4 > 0f) (1f / t4).toDouble() else 0.0
        return YOLOResult(
            origShape = com.ultralytics.yolo.Size(bitmap.height, bitmap.width),
            boxes = boxes,
            masks = masks,
            speed = t2,
            fps = fpsDouble,
            names = labels
        )
    }

    private fun postProcessSegment(
        feature: Array<FloatArray>,
        numAnchors: Int,
        confidenceThreshold: Float,
        iouThreshold: Float
    ): List<Detection> {
        // Add performance measurement
        val startTime = android.os.SystemClock.elapsedRealtimeNanos()
        
        // Estimated capacity for results list to reduce reallocations
        val estimatedCapacity = (numAnchors * 0.05).toInt() // Assume ~5% will pass threshold
        val results = ArrayList<Detection>(estimatedCapacity)
        
        // Apply early filtering - Optimization: early pruning strategy
        val earlyThreshold = confidenceThreshold * 0.8f // Slightly lower threshold for first pass
        
        for (j in 0 until numAnchors) {
            // Check all classes instead of just first 3 to avoid bias
            var quickMaxScore = 0f
            for (c in 0 until numClasses) {
                quickMaxScore = max(quickMaxScore, feature[4 + c][j])
            }
            
            // Skip further processing if clearly below threshold
            if (quickMaxScore < earlyThreshold) continue
            
            // Continue with full processing for potential detections
            val cx = feature[0][j]
            val cy = feature[1][j]
            val w = feature[2][j]
            val h = feature[3][j]
            var maxScore = 0f
            var maxClassIdx = 0
            
            for (c in 0 until numClasses) {
                val score = feature[4 + c][j]
                if (score > maxScore) {
                    maxScore = score
                    maxClassIdx = c
                }
            }
            
            if (maxScore >= confidenceThreshold) {
                val maskCoeffs = FloatArray(maskConfidenceLength)
                val base = 4 + numClasses
                for (m in 0 until maskConfidenceLength) {
                    maskCoeffs[m] = feature[base + m][j]
                }
                val left = cx - w / 2f
                val top = cy - h / 2f
                val right = cx + w / 2f
                val bottom = cy + h / 2f
                results.add(Detection(RectF(left, top, right, bottom), maxClassIdx, maxScore, maskCoeffs))
            }
        }
        val finalDetections = mutableListOf<Detection>()
        for (classIndex in 0 until numClasses) {
            val sameClass = results.filter { it.cls == classIndex }.sortedByDescending { it.score }
            val picked = mutableListOf<Detection>()
            val used = BooleanArray(sameClass.size)
            for (i in sameClass.indices) {
                if (used[i]) continue
                val a = sameClass[i]
                picked.add(a)
                for (j in i + 1 until sameClass.size) {
                    if (used[j]) continue
                    val b = sameClass[j]
                    if (iou(a.box, b.box) > iouThreshold) {
                        used[j] = true
                    }
                }
            }
            finalDetections.addAll(picked)
        }
        return finalDetections
    }

    private fun iou(a: RectF, b: RectF): Float {
        val interLeft = max(a.left, b.left)
        val interTop = max(a.top, b.top)
        val interRight = min(a.right, b.right)
        val interBottom = min(a.bottom, b.bottom)
        val interW = max(0f, interRight - interLeft)
        val interH = max(0f, interBottom - interTop)
        val interArea = interW * interH
        val unionArea = a.width() * a.height() + b.width() * b.height() - interArea
        return if (unionArea <= 0f) 0f else interArea / unionArea
    }

    private fun generateCombinedMaskImage(
        detections: List<Detection>,
        protos: Array<Array<FloatArray>>,
        maskW: Int,
        maskH: Int,
        threshold: Float
    ): Pair<Bitmap?, List<List<List<Float>>>?> {
        if (detections.isEmpty()) return Pair(null, null)
        val combinedPixels = IntArray(maskW * maskH) { Color.TRANSPARENT }
        val probabilityMasks = mutableListOf<List<List<Float>>>()
        detections.forEachIndexed { detIndex, det ->
            val color = ultralyticsColors[det.cls % ultralyticsColors.size]
            val pm = Array(maskH) { FloatArray(maskW) }
            for (y in 0 until maskH) {
                for (x in 0 until maskW) {
                    var v = 0f
                    for (c in 0 until maskConfidenceLength) {
                        v += det.maskCoeffs[c] * protos[y][x][c]
                    }
                    pm[y][x] = v
                }
            }
            for (y in 0 until maskH) {
                for (x in 0 until maskW) {
                    if (pm[y][x] > threshold) {
                        combinedPixels[y * maskW + x] = color
                    }
                }
            }
            probabilityMasks.add(pm.map { it.toList() })
        }
        val bmp = Bitmap.createBitmap(maskW, maskH, Bitmap.Config.ARGB_8888)
        bmp.setPixels(combinedPixels, 0, maskW, 0, 0, maskW, maskH)
        return Pair(bmp, probabilityMasks)
    }

    data class Detection(
        val box: RectF,
        val cls: Int,
        val score: Float,
        val maskCoeffs: FloatArray
    )
<<<<<<< HEAD

    private fun loadLabelsFromFlatbuffers(modelBuffer: MappedByteBuffer): List<String>? {
        return try {
            val metadataExtractor = MetadataExtractor(modelBuffer)
            val modelMetadata: ModelMetadata? = metadataExtractor.modelMetadata
            if (modelMetadata != null) {
                Log.d("Segmenter", "Model metadata retrieved successfully.")
            }
            val associatedFiles = metadataExtractor.associatedFileNames
            if (!associatedFiles.isNullOrEmpty()) {
                for (fileName in associatedFiles) {
                    Log.d("Segmenter", "Found associated file: $fileName")
                    val inputStream = metadataExtractor.getAssociatedFile(fileName)
                    inputStream?.use { stream ->
                        val fileContent = stream.readBytes()
                        val fileString = fileContent.toString(Charsets.UTF_8)
                        Log.d("Segmenter", "Associated file contents:\n$fileString")
                        try {
                            val yaml = Yaml()
                            @Suppress("UNCHECKED_CAST")
                            val data = yaml.load<Map<String, Any>>(fileString)
                            if (data != null && data.containsKey("names")) {
                                val namesMap = data["names"] as? Map<Int, String>
                                if (namesMap != null) {
                                    val labels = namesMap.values.toList()
                                    Log.d("Segmenter", "Loaded labels from metadata: $labels")
                                    return labels
                                } else {
                                    Log.d("Segmenter", "Names map is null")
                                }
                            } else {
                                Log.d("Segmenter", "Data is null or doesn't contain 'names'")
                            }
                        } catch (ex: Exception) {
                            Log.e("Segmenter", "Failed to parse YAML from metadata: ${ex.message}")
                        }
                    }
                }
            } else {
                Log.d("Segmenter", "No associated files found in the metadata.")
            }
            null
        } catch (e: Exception) {
            Log.e("Segmenter", "Failed to extract metadata: ${e.message}")
            null
        }
=======
    
    /**
     * Load labels from FlatBuffers metadata
     */
    private fun loadLabelsFromFlatbuffers(buf: MappedByteBuffer): Boolean = try {
        val extractor = MetadataExtractor(buf)
        val files = extractor.associatedFileNames
        if (!files.isNullOrEmpty()) {
            for (fileName in files) {
                Log.d("Segmenter", "Found associated file: $fileName")
                extractor.getAssociatedFile(fileName)?.use { stream ->
                    val fileString = String(stream.readBytes(), Charsets.UTF_8)
                    Log.d("Segmenter", "Associated file contents:\n$fileString")

                    val yaml = Yaml()
                    @Suppress("UNCHECKED_CAST")
                    val data = yaml.load<Map<String, Any>>(fileString)
                    if (data != null && data.containsKey("names")) {
                        val namesMap = data["names"] as? Map<Int, String>
                        if (namesMap != null) {
                            labels = namesMap.values.toList()
                            Log.d("Segmenter", "Loaded labels from metadata: $labels")
                            return true
                        }
                    }
                }
            }
        } else {
            Log.d("Segmenter", "No associated files found in the metadata.")
        }
        false
    } catch (e: Exception) {
        Log.e("Segmenter", "Failed to extract metadata: ${e.message}")
        false
>>>>>>> 2838923b
    }
}<|MERGE_RESOLUTION|>--- conflicted
+++ resolved
@@ -74,11 +74,7 @@
         // Load model file (automatic extension appending)
         val modelBuffer = YOLOUtils.loadModelFile(context, modelPath)
 
-<<<<<<< HEAD
-        /* --- Get labels from metadata (try Appended ZIP → FlatBuffers in order) --- */
-=======
         // ===== Load label information (try Appended ZIP → FlatBuffers in order) =====
->>>>>>> 2838923b
         var loadedLabels = YOLOFileUtils.loadLabelsFromAppendedZip(context, modelPath)
         var labelsWereLoaded = loadedLabels != null
 
@@ -88,42 +84,16 @@
         } else {
             Log.w("Segmenter", "Could not load labels from appended ZIP, trying FlatBuffers metadata...")
             // Try FlatBuffers as a fallback
-<<<<<<< HEAD
-            val labelsFromFlatBuffers = loadLabelsFromFlatbuffers(modelBuffer)
-            if (labelsFromFlatBuffers != null) {
-                this.labels = labelsFromFlatBuffers
-=======
             if (loadLabelsFromFlatbuffers(modelBuffer)) {
->>>>>>> 2838923b
                 labelsWereLoaded = true
                 Log.i("Segmenter", "Labels successfully loaded from FlatBuffers metadata.")
             }
         }
 
         if (!labelsWereLoaded) {
-<<<<<<< HEAD
-            Log.w("Segmenter", "No embedded labels found from appended ZIP or FlatBuffers. Using labels passed via constructor or COCO fallback.")
-            // If labels were passed via constructor and not overridden, they will be used.
-            if (this.labels.isEmpty()) {
-                Log.w("Segmenter", "Warning: No labels loaded and no labels provided via constructor. Using COCO classes as fallback.")
-                // Use COCO dataset's 80 classes as a fallback
-                this.labels = listOf(
-                    "person", "bicycle", "car", "motorcycle", "airplane", "bus", "train", "truck", "boat",
-                    "traffic light", "fire hydrant", "stop sign", "parking meter", "bench", "bird", "cat", "dog",
-                    "horse", "sheep", "cow", "elephant", "bear", "zebra", "giraffe", "backpack", "umbrella",
-                    "handbag", "tie", "suitcase", "frisbee", "skis", "snowboard", "sports ball", "kite",
-                    "baseball bat", "baseball glove", "skateboard", "surfboard", "tennis racket", "bottle",
-                    "wine glass", "cup", "fork", "knife", "spoon", "bowl", "banana", "apple", "sandwich",
-                    "orange", "broccoli", "carrot", "hot dog", "pizza", "donut", "cake", "chair", "couch",
-                    "potted plant", "bed", "dining table", "toilet", "tv", "laptop", "mouse", "remote",
-                    "keyboard", "cell phone", "microwave", "oven", "toaster", "sink", "refrigerator", "book",
-                    "clock", "vase", "scissors", "teddy bear", "hair drier", "toothbrush"
-                )
-=======
             Log.w("Segmenter", "No embedded labels found from appended ZIP or FlatBuffers. Using labels passed via constructor (if any) or an empty list.")
             if (this.labels.isEmpty()) {
                 Log.w("Segmenter", "Warning: No labels loaded and no labels provided via constructor. Detections might lack class names.")
->>>>>>> 2838923b
             }
         }
 
@@ -399,54 +369,6 @@
         val score: Float,
         val maskCoeffs: FloatArray
     )
-<<<<<<< HEAD
-
-    private fun loadLabelsFromFlatbuffers(modelBuffer: MappedByteBuffer): List<String>? {
-        return try {
-            val metadataExtractor = MetadataExtractor(modelBuffer)
-            val modelMetadata: ModelMetadata? = metadataExtractor.modelMetadata
-            if (modelMetadata != null) {
-                Log.d("Segmenter", "Model metadata retrieved successfully.")
-            }
-            val associatedFiles = metadataExtractor.associatedFileNames
-            if (!associatedFiles.isNullOrEmpty()) {
-                for (fileName in associatedFiles) {
-                    Log.d("Segmenter", "Found associated file: $fileName")
-                    val inputStream = metadataExtractor.getAssociatedFile(fileName)
-                    inputStream?.use { stream ->
-                        val fileContent = stream.readBytes()
-                        val fileString = fileContent.toString(Charsets.UTF_8)
-                        Log.d("Segmenter", "Associated file contents:\n$fileString")
-                        try {
-                            val yaml = Yaml()
-                            @Suppress("UNCHECKED_CAST")
-                            val data = yaml.load<Map<String, Any>>(fileString)
-                            if (data != null && data.containsKey("names")) {
-                                val namesMap = data["names"] as? Map<Int, String>
-                                if (namesMap != null) {
-                                    val labels = namesMap.values.toList()
-                                    Log.d("Segmenter", "Loaded labels from metadata: $labels")
-                                    return labels
-                                } else {
-                                    Log.d("Segmenter", "Names map is null")
-                                }
-                            } else {
-                                Log.d("Segmenter", "Data is null or doesn't contain 'names'")
-                            }
-                        } catch (ex: Exception) {
-                            Log.e("Segmenter", "Failed to parse YAML from metadata: ${ex.message}")
-                        }
-                    }
-                }
-            } else {
-                Log.d("Segmenter", "No associated files found in the metadata.")
-            }
-            null
-        } catch (e: Exception) {
-            Log.e("Segmenter", "Failed to extract metadata: ${e.message}")
-            null
-        }
-=======
     
     /**
      * Load labels from FlatBuffers metadata
@@ -481,6 +403,5 @@
     } catch (e: Exception) {
         Log.e("Segmenter", "Failed to extract metadata: ${e.message}")
         false
->>>>>>> 2838923b
     }
 }