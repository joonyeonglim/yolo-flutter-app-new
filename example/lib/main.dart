--- conflicted
+++ resolved
@@ -184,28 +184,15 @@
     var cameraStatus = await Permission.camera.status;
     if (!cameraStatus.isGranted) permissions.add(Permission.camera);
 
-<<<<<<< HEAD
-//    var storageStatus = await Permission.storage.status;
-//    if (!storageStatus.isGranted) permissions.add(Permission.storage);
-=======
     var storageStatus = await Permission.photos.status;
     if (!storageStatus.isGranted) permissions.add(Permission.photos);
->>>>>>> 085ab161
 
     if (permissions.isEmpty) {
       return true;
     } else {
       try {
-<<<<<<< HEAD
-        Map<Permission, PermissionStatus> statuses =
-            await permissions.request();
-        return statuses[Permission.camera] == PermissionStatus.granted;
-//        return statuses[Permission.camera] == PermissionStatus.granted &&
-//            statuses[Permission.storage] == PermissionStatus.granted;
-=======
         Map<Permission, PermissionStatus> statuses = await permissions.request();
         return statuses.values.every((status) => status == PermissionStatus.granted);
->>>>>>> 085ab161
       } on Exception catch (_) {
         return false;
       }
