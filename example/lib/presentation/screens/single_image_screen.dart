--- conflicted
+++ resolved
@@ -47,9 +47,6 @@
     _initializeYOLO();
   }
 
-<<<<<<< HEAD
-  Future<void> _initializeYOLO() async {
-=======
   /// Initializes the YOLO model for inference
   ///
   /// For iOS:
@@ -57,8 +54,7 @@
   /// - Uses the local path for model loading
   /// For other platforms:
   /// - Uses the default asset path
-  Future<void> _initializeYolo() async {
->>>>>>> 908ba449
+  Future<void> _initializeYOLO() async {
     if (Platform.isIOS) {
       try {
         final localPath = await _copyMlPackageFromAssets();
